#!/usr/bin/env python3
import pandas as pd
import os, numpy, argparse
from multiprocessing import Manager
from tuba_seq.fastq import MasterRead
from tuba_seq.shared import logPrint
from rpy2.robjects.packages import importr
from rpy2.robjects import pandas2ri
pandas2ri.activate()
import warnings
from matplotlib import pyplot as plt

fastq_ext = '.fastq'
histogram_filename = 'alignment_histogram.pdf'

default_master_read = ''.join((
    'GCGCACGTCTGCCGCGCTGTTCTCCTCTTCCTCATCTCCGGGACCCGGA',# forward flank
    '........',                                         # sgID
    'AA.....TT.....AA.....',                            # random barcode
    'ATGCCCAAGAAGAAGAGGAAGGTGTCCAATTTACTGACCGTACACCAAAATTTGCCTGCATTACCGGTCGATGCAACGAGTGATGAGGTTCGCAAGAACCT')) # aft flank

############### Input Parameters ########################

parser = argparse.ArgumentParser(description="Prepare FASTQ files for DADA training & clustering.",
                                 formatter_class=argparse.ArgumentDefaultsHelpFormatter)

parser.add_argument('input_dir', type=str, help='Input directory with fastq files.') 
parser.add_argument('--master_read', type=str, default=default_master_read, 
    help="Outline of the amplicon sequence, degenerate bases can be either 'N' or '.'")

parser.add_argument('-t', '--training_dir', default='training/', help='Directory to save files for error training.') 
parser.add_argument('-o', '--output_dir', default='preprocessed/', help='Directory to save files for barcode clustering.') 
parser.add_argument("-v", "--verbose", help='Output more Info', action="store_true")
parser.add_argument('-p', '--parallel', action='store_true', help='Multi-threaded operation')
parser.add_argument('-s', '--search_blast', action='store_true', help='Use NCBI BLAST algorithm to identify contaminations in samples')
parser.add_argument('-l', '--local_blast', action='store_true', 
    help='Use local NCBI BLAST+ algorithm to accelerate searching (if present), see tuba_seq/blast.py.')
parser.add_argument('-d', '--derep', action='store_true', help='De-replicate output fastQ files for DADA2 to minimize file sizes.')
parser.add_argument('-f', '--fraction', type=float, default=0.01, help='Minimum fraction of total reads to elicit a BLAST-search of an unknown sequence.')
parser.add_argument('-k',  '--skip', action='store_true', help='Skip files that already exist in output directories.')

parser.add_argument('-a', '--allowable_deviation', type=int, default=4, help="Length of Indel to tolerate before discarding reads.")
parser.add_argument('--alignment_flank', type=int, default=22, help='# of bases flanking the degenerate region to be used to score the quality of the read.')
parser.add_argument('--training_flank', type=int, default=18, help='# of bases flanking the degenerate region to be used to develop the DADA2 error model.')
parser.add_argument('-M', '--min_align_score', type=float, default=0.6, help='Minimum alignment score needed to keep read, Range [0, 1).')
parser.add_argument('--compression', default='bz2', choices=['bz2', 'gzip', 'none'], help='Compression algorithm for saved file.')
###############################################################################
args = parser.parse_args()

master_read = MasterRead(args.master_read, args)
output_dirs = args.training_dir, args.output_dir
dada2 = importr("dada2")
R_base = importr('base')

if args.derep or args.compression == 'none':
    compression_ext = ''
elif args.compression == 'gzip':
    from gzip import open       
    compression_ext = '.gz'
elif args.compression == 'bz2':
    from bz2 import open
    compression_ext = '.bz2'
else:
    raise ValueError("Unknown compression: "+args.compression)

if args.parallel:
<<<<<<< HEAD
    from tuba_seq.pmap import low_memory_pmap as map
=======
    from tuba_seq.pmap import pmap 
>>>>>>> 69ab4539

for Dir in output_dirs:
    os.makedirs(Dir, exist_ok=True)

files = [os.path.join(args.input_dir, f) for f in os.listdir(args.input_dir) if fastq_ext in f]
max_file_size = 1e9 if args.parallel else 2e9

Log = logPrint(args)
Log('Processing {:} samples found in {:}.'.format(len(files), args.input_dir), print_line=True)

<<<<<<< HEAD
manager = Manager()
master_read.scores = manager.dict()
master_read.unaligned = manager.dict()
master_read.alignments = manager.dict()
master_read.instruments = manager.dict()


def process_fastq(filename):
=======
tallies = {}
infos = {}
unknown_DNAs = {}
scores = {}

for filename in files:
>>>>>>> 69ab4539
    sample = os.path.basename(filename.partition(fastq_ext)[0])
    filenames = [os.path.join(Dir, sample)+fastq_ext+compression_ext for Dir in output_dirs]
    if args.skip and all([os.path.isfile(f) for f in filenames]):
        Log("Skipping "+sample+" (already exists).")
<<<<<<< HEAD
        return 

    if filename[-3:] == '.gz' or filename[-5:] == '.gzip':
        from gzip import open as read_open
    elif filename[-4:] == '.bz2':
        from bz2 import open as read_open
    elif filename.partition(fastq_ext)[2] == '': 
        from builtins import open as read_open
    else:
        raise ValueError(filename + " is not a valid file extension to open.")
    
    with read_open(filename) as input_file:
        outcomes = master_read.iter_fastq(sample, filenames, input_file)
    reads = outcomes.sum()
    Log('Sample {:} ({:.2f}M Reads): '.format(sample, reads*1e-6)+
        ','.join(['{:.1%} {:}'.format(num/reads, name) for name, num in outcomes.iteritems() if num > 0])+'.')

    if args.derep:
        Log("De-replicating outputs for "+sample+" ...")
        with warnings.catch_warnings():
            warnings.simplefilter("ignore") 
            for f in filenames:
                try:
                    derep = dada2.derepFastq(f, verbose=args.verbose)
                    R_base.saveRDS(derep, file=f.replace(fastq_ext, '.rds'))
                except Exception: 
                    print("Could not derep "+f)
                else:
                    os.remove(f)
    
    return sample, outcomes

outcomes = pd.DataFrame(dict(map(process_fastq, files))).T

scores = pd.DataFrame(dict(master_read.scores)).sum(axis=1) 
unaligned = pd.Series(dict(master_read.unaligned))

total_reads = outcomes.sum().sum()

PhiX = pandas2ri.ri2py(dada2.isPhiX(pandas2ri.py2ri(unaligned.index))) == 1
unknown_DNAs = (unaligned.loc[~PhiX]/total_reads).loc[lambda x: x >= args.fraction]

if args.search_blast and len(unknown_DNAs) > 0: 
=======
        return None
    if os.path.getsize(filename) > max_file_size:
         warnings.warn("""
{:} is {:.1f} GB. preprocess.py must load this entire fastq file into memory, 
and gzip decompression will inflate this size ~10x. You'll need about twice this
amount of memory for successful execution.""".format(filename, os.path.getsize(filename)/1e9), RuntimeWarning)
         if args.parallel:
            warnings.warn("Running preprocess.py in non-multi-threaded form saves memory (multi-threading processes several fastq files simultaneously).", RuntimeWarning)

    reads = fastqDF.from_file(filename, fake_header=True, use_Illumina_filter=True)
    init_reads = len(reads)
    gb = reads.set_index("DNA")['QC'].groupby(level='DNA') 

    with open(filenames[0], 'wb') as training_file, open(filenames[1], 'wb') as cluster_file:
        reads_tuples = gb.agg(master_read.process_read_set, reads.construct_read_set, training_file, cluster_file)
    counts = gb.count()
    output = pd.DataFrame(reads_tuples.tolist(), columns=['outcome', 'score'], index=counts.index)
    output['Reads'] = counts.values
    unaligned = output.query('outcome == "Unaligned"')['Reads']
    PhiX = pandas2ri.ri2py(dada2.isPhiX(pandas2ri.py2ri(unaligned.index))) == 1
    contaminants = unaligned.loc[(~PhiX)&(unaligned>int(args.fraction*init_reads))]
    tallies = output.groupby('outcome')['Reads'].sum()
    tallies['PhiX'] = unaligned.loc[PhiX].sum()
    tallies['Unaligned'] = tallies['Unaligned'] - tallies['PhiX'] if 'Unaligned' in tallies else 0
    percents = defaultdict(float, tallies/init_reads)
    Log('Sample {:}: {:.2f}M Reads, {Unaligned:.1%} unaligned, {PhiX:.1%} PhiX, {Wrong Barcode Length:.1%} inappropriate barcode length, {Clustered:.1%} Cluster-able.'.format(sample, init_reads*1e-6, **percents))
    tallies['Initial'] = init_reads
    dict(tallies=tallies,
                info=reads.info, 
                unknown_DNAs=contaminants/init_reads,
                scores=output.groupby('score').sum())


dfs = {r['info'].loc['Sample']:r for r in _reports if r is not None}
meta_datas = ['tallies', 'unknown_DNAs', 'info', 'scores']
output = {meta_data:pd.concat({d['info'].loc['Sample']:d[meta_data] for d in _reports if d is not None}, names=['Sample']) for meta_data in meta_datas}

def derep(filename):
    with warnings.catch_warnings():
        warnings.simplefilter("ignore") 
        try:
            derep = dada2.derepFastq(filename, verbose=args.verbose)
            R_base.saveRDS(derep, file=filename.replace(fastq_ext, '.rds'))
        except Exception: 
            print("Could not derep "+filename)
        else:
            os.remove(filename)

if args.derep:
    Log("De-replicating outputs for DADA2...")
    list(map(derep, [os.path.join(Dir, filename) for Dir in output_dirs for filename in os.listdir(Dir) if fastq_ext in filename]))

if args.search_blast and len(output['unknown_DNAs']) > 0: 
>>>>>>> 69ab4539
    from tuba_seq.blast import sleuth_DNAs
    DNAs = unknown_DNAs.index.values
    Log("BLAST-searching", len(DNAs), "common unknown sequence(s)...", True)
    searches = sleuth_DNAs(DNAs, local_blast=args.local_blast)
    if len(searches) == 0:
        Log("Could not find any acceptable matches.", True)
    else:
        Log("                -- Best Match --                          | E-score | % of Reads", True)
        for dna, row in searches.iterrows():
            Log("{short_title:<60} {e:1.0e}    {:.2%}".format(unknown_DNAs[dna], **row),True)

instruments = pd.Series(dict(master_read.instruments))
if len(instruments.value_counts()) > 1:
    Log("This run contains fastq files from two different Illumina machines. This is not recommended.", True)
    Log(instruments, True)

ax = plt.gca()
ax.hist(scores.index.values, weights=scores.values, bins=numpy.linspace(0, 1, 40))
ax.axvline(args.min_align_score, color='k', linestyle='dashed')
ax.set(xlabel='Alignment Score', ylabel='Observations')
plt.savefig(histogram_filename)

totals = outcomes.sum()
totals['PhiX'] = unaligned.loc[PhiX].sum()

Log("Summary of the {:.2f}M processed reads in {:}:".format(total_reads*1e-6, args.input_dir), True, header=True)
Log((totals/total_reads).to_string(float_format='{:.2%}'.format), True)
<|MERGE_RESOLUTION|>--- conflicted
+++ resolved
@@ -64,11 +64,7 @@
     raise ValueError("Unknown compression: "+args.compression)
 
 if args.parallel:
-<<<<<<< HEAD
     from tuba_seq.pmap import low_memory_pmap as map
-=======
-    from tuba_seq.pmap import pmap 
->>>>>>> 69ab4539
 
 for Dir in output_dirs:
     os.makedirs(Dir, exist_ok=True)
@@ -79,28 +75,17 @@
 Log = logPrint(args)
 Log('Processing {:} samples found in {:}.'.format(len(files), args.input_dir), print_line=True)
 
-<<<<<<< HEAD
 manager = Manager()
 master_read.scores = manager.dict()
 master_read.unaligned = manager.dict()
 master_read.alignments = manager.dict()
 master_read.instruments = manager.dict()
 
-
 def process_fastq(filename):
-=======
-tallies = {}
-infos = {}
-unknown_DNAs = {}
-scores = {}
-
-for filename in files:
->>>>>>> 69ab4539
     sample = os.path.basename(filename.partition(fastq_ext)[0])
     filenames = [os.path.join(Dir, sample)+fastq_ext+compression_ext for Dir in output_dirs]
     if args.skip and all([os.path.isfile(f) for f in filenames]):
         Log("Skipping "+sample+" (already exists).")
-<<<<<<< HEAD
         return 
 
     if filename[-3:] == '.gz' or filename[-5:] == '.gzip':
@@ -144,61 +129,6 @@
 unknown_DNAs = (unaligned.loc[~PhiX]/total_reads).loc[lambda x: x >= args.fraction]
 
 if args.search_blast and len(unknown_DNAs) > 0: 
-=======
-        return None
-    if os.path.getsize(filename) > max_file_size:
-         warnings.warn("""
-{:} is {:.1f} GB. preprocess.py must load this entire fastq file into memory, 
-and gzip decompression will inflate this size ~10x. You'll need about twice this
-amount of memory for successful execution.""".format(filename, os.path.getsize(filename)/1e9), RuntimeWarning)
-         if args.parallel:
-            warnings.warn("Running preprocess.py in non-multi-threaded form saves memory (multi-threading processes several fastq files simultaneously).", RuntimeWarning)
-
-    reads = fastqDF.from_file(filename, fake_header=True, use_Illumina_filter=True)
-    init_reads = len(reads)
-    gb = reads.set_index("DNA")['QC'].groupby(level='DNA') 
-
-    with open(filenames[0], 'wb') as training_file, open(filenames[1], 'wb') as cluster_file:
-        reads_tuples = gb.agg(master_read.process_read_set, reads.construct_read_set, training_file, cluster_file)
-    counts = gb.count()
-    output = pd.DataFrame(reads_tuples.tolist(), columns=['outcome', 'score'], index=counts.index)
-    output['Reads'] = counts.values
-    unaligned = output.query('outcome == "Unaligned"')['Reads']
-    PhiX = pandas2ri.ri2py(dada2.isPhiX(pandas2ri.py2ri(unaligned.index))) == 1
-    contaminants = unaligned.loc[(~PhiX)&(unaligned>int(args.fraction*init_reads))]
-    tallies = output.groupby('outcome')['Reads'].sum()
-    tallies['PhiX'] = unaligned.loc[PhiX].sum()
-    tallies['Unaligned'] = tallies['Unaligned'] - tallies['PhiX'] if 'Unaligned' in tallies else 0
-    percents = defaultdict(float, tallies/init_reads)
-    Log('Sample {:}: {:.2f}M Reads, {Unaligned:.1%} unaligned, {PhiX:.1%} PhiX, {Wrong Barcode Length:.1%} inappropriate barcode length, {Clustered:.1%} Cluster-able.'.format(sample, init_reads*1e-6, **percents))
-    tallies['Initial'] = init_reads
-    dict(tallies=tallies,
-                info=reads.info, 
-                unknown_DNAs=contaminants/init_reads,
-                scores=output.groupby('score').sum())
-
-
-dfs = {r['info'].loc['Sample']:r for r in _reports if r is not None}
-meta_datas = ['tallies', 'unknown_DNAs', 'info', 'scores']
-output = {meta_data:pd.concat({d['info'].loc['Sample']:d[meta_data] for d in _reports if d is not None}, names=['Sample']) for meta_data in meta_datas}
-
-def derep(filename):
-    with warnings.catch_warnings():
-        warnings.simplefilter("ignore") 
-        try:
-            derep = dada2.derepFastq(filename, verbose=args.verbose)
-            R_base.saveRDS(derep, file=filename.replace(fastq_ext, '.rds'))
-        except Exception: 
-            print("Could not derep "+filename)
-        else:
-            os.remove(filename)
-
-if args.derep:
-    Log("De-replicating outputs for DADA2...")
-    list(map(derep, [os.path.join(Dir, filename) for Dir in output_dirs for filename in os.listdir(Dir) if fastq_ext in filename]))
-
-if args.search_blast and len(output['unknown_DNAs']) > 0: 
->>>>>>> 69ab4539
     from tuba_seq.blast import sleuth_DNAs
     DNAs = unknown_DNAs.index.values
     Log("BLAST-searching", len(DNAs), "common unknown sequence(s)...", True)
